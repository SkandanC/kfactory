import abc
import functools
import importlib
import json
import socket
import struct
from abc import ABC, abstractmethod
from dataclasses import InitVar, dataclass

# from enum import IntEnum
from enum import Enum
from hashlib import sha3_512
from inspect import signature
from pathlib import Path
from tempfile import gettempdir
from typing import (  # ParamSpec, # >= python 3.10
    Any,
    Callable,
    Concatenate,
    Generic,
    Hashable,
    Iterable,
    Iterator,
    Optional,
    Protocol,
    Sequence,
    Type,
    TypeAlias,
    TypeGuard,
    TypeVar,
    Union,
    cast,
    overload,
)

# from cachetools import Cache, cached
import cachetools.func
import numpy as np
import ruamel.yaml
from typing_extensions import ParamSpec

from . import kdb, lay
from .config import logger
from .port import rename_clockwise

try:
    from __main__ import __file__ as mf
except ImportError:
    mf = "shell"


KCellParams = ParamSpec("KCellParams")
OP = ParamSpec("OP")


def is_simple_port(port: "Port | DPort | ICplxPort | DCplxPort") -> "TypeGuard[Port]":
    return port.int_based() and not port.complex()


class PortWidthMismatch(ValueError):
    @logger.catch
    def __init__(
        self,
        inst: "Instance",
        other_inst: "Instance | Port | DPort | ICplxPort | DCplxPort",
        p1: "Port | DPort | ICplxPort | DCplxPort",
        p2: "Port | DPort | ICplxPort | DCplxPort",
        *args: Any,
    ):
        if isinstance(other_inst, Instance):
            super().__init__(
                f'Width mismatch between the ports {inst.cell.name}["{p1.name}"] and {other_inst.cell.name}["{p2.name}"] ({p1.width}/{p2.width})',
                *args,
            )
        else:
            super().__init__(
                f'Width mismatch between the ports {inst.cell.name}["{p1.name}"] and Port "{p2.name}" ({p1.width}/{p2.width})',
                *args,
            )


class PortLayerMismatch(ValueError):
    @logger.catch
    def __init__(
        self,
        lib: "KLib",
        inst: "Instance",
        other_inst: "Instance | Port | DPort | ICplxPort | DCplxPort",
        p1: "Port | DPort | ICplxPort | DCplxPort",
        p2: "Port | DPort | ICplxPort | DCplxPort",
        *args: Any,
    ):
        l1 = (
            f"{p1.layer.name}({p1.layer.__int__()})"
            if isinstance(p1.layer, LayerEnum)
            else str(lib.get_info(p1.layer))
        )
        l2 = (
            f"{p2.layer.name}({p2.layer.__int__()})"
            if isinstance(p2.layer, LayerEnum)
            else str(lib.get_info(p2.layer))
        )
        if isinstance(other_inst, Instance):
            super().__init__(
                f'Layer mismatch between the ports {inst.cell.name}["{p1.name}"] and {other_inst.cell.name}["{p2.name}"] ({l1}/{l2})',
                *args,
            )
        else:
            super().__init__(
                f'Layer mismatch between the ports {inst.cell.name}["{p1.name}"] and Port "{p2.name}" ({l1}/{l2})',
                *args,
            )


class PortTypeMismatch(ValueError):
    @logger.catch
    def __init__(
        self,
        inst: "Instance",
        other_inst: "Instance | Port | DPort | ICplxPort | DCplxPort",
        p1: "Port | DPort | ICplxPort | DCplxPort",
        p2: "Port | DPort | ICplxPort | DCplxPort",
        *args: Any,
    ):
        if isinstance(other_inst, Instance):
            super().__init__(
                f'Type mismatch between the ports {inst.cell.name}["{p1.name}"] and {other_inst.cell.name}["{p2.name}"] ({p1.port_type}/{p2.port_type})',
                *args,
            )
        else:
            super().__init__(
                f'Type mismatch between the ports {inst.cell.name}["{p1.name}"] and Port "{p2.name}" ({p1.port_type}/{p2.port_type})',
                *args,
            )


class FrozenError(AttributeError):
    """Raised if a KCell has been frozen and shouldn't be modified anymore"""

    pass


def default_save() -> kdb.SaveLayoutOptions:
    save = kdb.SaveLayoutOptions()
    save.gds2_write_cell_properties = True
    save.gds2_write_file_properties = True
    save.gds2_write_timestamps = False

    return save


class KLib(kdb.Layout):
    """This is a small extension to the ``klayout.db.Layout``. It adds tracking for the :py:class:`~kfactory.kcell.KCell` objects
    instead of only the :py:class:`klayout.db.Cell` objects. Additionally it allows creation and registration through :py:func:`~create_cell`

    All attributes of ``klayout.db.Layout`` are transparently accessible

    Attributes:
        editable: Whether the layout should be opened in editable mode (default: True)
        rename_function: function that takes an Iterable[Port] and renames them
    """

    def __init__(self, editable: bool = True) -> None:
        self.kcells: dict[int, "KCell | CplxKCell"] = {}  # dict[str, "KCell"] = {}
        kdb.Layout.__init__(self, editable)
        self.rename_function: Callable[..., None] = rename_clockwise

    def dup(self, init_cells: bool = True) -> "KLib":
        """Create a duplication of the `~KLib` object

        Args:
            init_cells: initialize the all cells in the new KLib object

        Returns:
            Copy of itself
        """
        klib = KLib()
        klib.assign(super().dup())
        if init_cells:
            for i, kc in self.kcells.items():
                if isinstance(kc, KCell):
                    klib.kcells[i] = KCell(
                        name=kc.name,
                        klib=klib,
                        kdb_cell=klib.cell(kc.name),
                        ports=kc.ports,
                    )
                else:
                    klib.kcells[i] = CplxKCell(
                        name=kc.name,
                        klib=klib,
                        kdb_cell=klib.cell(kc.name),
                        ports=kc.ports,
                    )
        klib.rename_function = self.rename_function
        return klib

    def create_cell(  # type: ignore[override]
        self,
        name: str,
        *args: Union[
            list[str], list[Union[str, dict[str, Any]]], list[Union[str, str]]
        ],
        allow_duplicate: bool = False,
    ) -> kdb.Cell:
        """Create a new cell in the library. This shouldn't be called manually. The constructor of KCell will call this method.

        Args:
            kcell: The KCell to be registered in the Layout.
            name: The (initial) name of the cell. Can be changed through :py:func:`~update_cell_name`
            allow_duplicate: Allow the creation of a cell with the same name which already is registered in the Layout.\
            This will create a cell with the name :py:attr:`name` + `$1` or `2..n` increasing by the number of existing duplicates
            args: additional arguments passed to :py:func:`~klayout.db.Layout.create_cell`
            kwargs: additional keyword arguments passed to :py:func:`klayout.db.Layout.create_cell`

        Returns:
            klayout.db.Cell: klayout.db.Cell object created in the Layout

        """

        if allow_duplicate or (self.cell(name) is None):
            # self.kcells[name] = kcell
            return kdb.Layout.create_cell(self, name, *args)
        else:
            raise ValueError(
                f"Cellname {name} already exists. Please make sure the cellname is unique or pass `allow_duplicate` when creating the library"
            )

    def delete_cell(self, cell: "KCell | CplxKCell | int") -> None:
        if isinstance(cell, int):
            cell = self[self.cell(cell).name]
        super().delete_cell(cell.cell_index())

    def register_cell(
        self, kcell: "KCell | CplxKCell", allow_reregister: bool = False
    ) -> None:
        """Register an existing cell in the KLib object

        Args:
            kcell: KCell to be registered in the KLib
        """

        def check_name(other: "KCell | CplxKCell") -> bool:
            return other.name == kcell.name

        if (kcell.cell_index() not in self.kcells) or allow_reregister:
            self.kcells[kcell.cell_index()] = kcell
        else:
            raise ValueError(
                "Cannot register a new cell with a name that already exists in the library"
            )

    def __getitem__(self, obj: str | int) -> "KCell | CplxKCell":
        if isinstance(obj, int):
            try:
                return self.kcells[obj]
            except KeyError:
                if self.cell(obj) is None:
                    raise

                c = self.cell(obj)
                return KCell(name=c.name, klib=self, kdb_cell=self.cell(obj))
        else:
            if self.cell(obj) is not None:
                try:
                    return self.kcells[self.cell(obj).cell_index()]
                except KeyError:
                    c = self.cell(obj)
                    return KCell(name=c.name, klib=self, kdb_cell=self.cell(obj))
            from pprint import pformat

            raise ValueError(
                f"Library doesn't have a KCell named {obj}, available KCells are {pformat(sorted([cell.name for cell in self.kcells.values()]))}"
            )

    def read(
        self,
        filename: str | Path,
        options: Optional[kdb.LoadLayoutOptions] = None,
        register_cells: bool = False,
    ) -> kdb.LayerMap:
        if register_cells:
            cells = set(self.cells("*"))
        fn = str(Path(filename).resolve())
        if options is None:
            lm = kdb.Layout.read(self, fn)
        else:
            lm = kdb.Layout.read(self, fn, options)

        if register_cells:
            new_cells = set(self.cells("*")) - cells
            for c in new_cells:
                KCell(kdb_cell=c, klib=self)

        return lm

    def write(  # type: ignore[override]
        self,
        filename: str | Path,
        gzip: bool = False,
        options: kdb.SaveLayoutOptions = default_save(),
    ) -> None:
        return kdb.Layout.write(self, str(filename), options)


klib = (
    KLib()
)  #: Default library object. :py:class:`~kfactory.kcell.KCell` uses this object unless another one is specified in the constructor


class LayerEnum(int, Enum):
    """Class for having the layers stored and a mapping int <-> layer,datatype

    This Enum can also be treated as a tuple, i.e. it implements __getitem__ and __len__.

    Attributes:
        layer: layer number
        datatype: layer datatype
        lib: library
    """

    layer: int
    datatype: int

    def __new__(  # type: ignore[misc]
        cls: "LayerEnum",
        layer: int,
        datatype: int,
        lib: KLib = klib,
    ) -> "LayerEnum":
        value = lib.layer(layer, datatype)
        obj: int = int.__new__(cls, value)  # type: ignore[call-overload]
        obj._value_ = value  # type: ignore[attr-defined]
        obj.layer = layer  # type: ignore[attr-defined]
        obj.datatype = datatype  # type: ignore[attr-defined]
        return obj  # type: ignore[return-value]

    def __getitem__(self, key: int) -> int:
        if key == 0:
            return self.layer
        elif key == 1:
            return self.datatype

        else:
            raise ValueError(
                "LayerMap only has two values accessible like"
                " a list, layer == [0] and datatype == [1]"
            )

    def __len__(self) -> int:
        return 2

    def __iter__(self) -> Iterator[int]:
        yield from [self.layer, self.datatype]

    def __str__(self) -> str:
        return self.name


TT = TypeVar("TT", bound=kdb.Trans | kdb.DTrans | kdb.ICplxTrans | kdb.DCplxTrans)
TD = TypeVar("TD", bound=kdb.DTrans | kdb.DCplxTrans)
TI = TypeVar("TI", bound=kdb.Trans | kdb.ICplxTrans)
TS = TypeVar("TS", bound=kdb.Trans | kdb.DTrans)
TC = TypeVar("TC", bound=kdb.ICplxTrans | kdb.DCplxTrans)
FI = TypeVar("FI", bound=int | float)

PT = TypeVar("PT", bound="Port | DCplxPort")
CellType = TypeVar("CellType", bound="KCell | CplxKCell")


class PortLike(ABC, Generic[TT, FI]):
    yaml_tag: str
    name: str
    width: FI
    layer: int
    trans: TT
    port_type: str

    def move(
        self,
        origin: tuple[FI, FI],
        destination: tuple[FI, FI] = (cast(FI, 0), cast(FI, 0)),
    ) -> None:
        ...

    @property
    @abstractmethod
    def center(self) -> tuple[FI, FI]:
        ...

    @center.setter
    @abstractmethod
    def center(self, value: tuple[FI, FI]) -> None:
        ...

    @property
    @abstractmethod
    def x(self) -> FI:
        ...

    @property
    @abstractmethod
    def y(self) -> FI:
        ...

    @abstractmethod
    def hash(self) -> bytes:
        ...

    @staticmethod
    @abstractmethod
    def complex() -> bool:
        ...

    @staticmethod
    @abstractmethod
    def int_based() -> bool:
        ...

    @abstractmethod
    def dcplx_trans(self, dbu: float) -> kdb.DCplxTrans:
        ...

    def copy_cplx(self, trans: kdb.DCplxTrans, dbu: float) -> "DCplxPort":
        if self.int_based():
            return DCplxPort(
                width=self.width * dbu,
                layer=self.layer,
                name=self.name,
                port_type=self.port_type,
                trans=trans * self.dcplx_trans(dbu),
            )
        else:
            return DCplxPort(
                width=self.width,
                layer=self.layer,
                name=self.name,
                port_type=self.port_type,
                trans=trans * self.dcplx_trans(dbu),
            )

    @abstractmethod
    def copy(self) -> "PortLike[TT, FI]":
        ...


class IPortLike(PortLike[TI, int]):
    """Protocol for integer based ports"""

    @overload
    def __init__(
        self,
        *,
        name: str,
        trans: TI,
        width: int,
        layer: int,
        port_type: str = "optical",
    ) -> None:
        ...

    @overload
    def __init__(
        self,
        *,
        name: Optional[str] = None,
        port: "IPortLike[TI]",
    ) -> None:
        ...

    @overload
    def __init__(
        self,
        *,
        name: str,
        width: int,
        position: tuple[int, int],
        angle: int,
        layer: int,
        port_type: str = "optical",
        mirror_x: bool = False,
    ) -> None:
        ...

    def __init__(
        self,
        *,
        width: Optional[int] = None,
        layer: Optional[int] = None,
        name: Optional[str] = None,
        port_type: str = "optical",
        trans: Optional[TI | str] = None,
        angle: Optional[int] = None,
        position: Optional[tuple[int, int]] = None,
        mirror_x: bool = False,
        port: "Optional[IPortLike[TI]]" = None,
    ):
        ...

    def __repr__(self) -> str:
        return f"Port(name: {self.name}, trans: {self.trans}, width: {self.width}, layer: {f'{self.layer} ({int(self.layer)})' if isinstance(self.layer, LayerEnum) else str(self.layer)}, port_type: {self.port_type})"

    @property
    def position(self) -> tuple[int, int]:
        """Gives the x and y coordinates of the Port. This is info stored in the transformation of the port.

        Returns:
            position: `(self.trans.disp.x, self.trans.disp.y)`
        """
        return (self.trans.disp.x, self.trans.disp.y)

    @property
    def mirror(self) -> bool:
        """Flag to mirror the transformation. Mirroring is in increments of 45° planes.
        E.g. a rotation of 90° and mirror flag result in a mirroring on the 45° plane.
        """
        return self.trans.is_mirror()

    @property
    def x(self) -> int:
        """Convenience for :py:attr:`Port.trans.disp.x`"""
        return self.trans.disp.x

    @property
    def y(self) -> int:
        """Convenience for :py:attr:`Port.trans.disp.y`"""
        return self.trans.disp.y

    def hash(self) -> bytes:
        """Provides a hash function to provide a (hopefully) unique id of a port

        Returns:
            hash-digest: A byte representation from sha3_512()
        """
        h = sha3_512()
        h.update(self.name.encode("UTF-8"))
        h.update(self.trans.hash().to_bytes(8, "big"))
        h.update(self.width.to_bytes(8, "big"))
        h.update(self.port_type.encode("UTF-8"))
        h.update(self.layer.to_bytes(8, "big"))
        return h.digest()

    @classmethod
    def to_yaml(cls, representer, node):  # type: ignore
        """Internal function used by ruamel.yaml to convert Port to yaml"""
        return representer.represent_mapping(
            cls.yaml_tag,
            {
                "name": node.name,
                "width": node.width,
                "layer": node.layer,
                "port_type": node.port_type,
                "trans": node.trans.to_s(),
            },
        )

    @property
    def center(self) -> tuple[int, int]:
        """Returns port position for gdsfactory compatibility."""
        return self.position

    @center.setter
    def center(self, value: tuple[int, int]) -> None:
        self.trans.disp = kdb.Vector(*value)

    @staticmethod
    def int_based() -> bool:
        return True


class DPortLike(PortLike[TD, float]):
    """Protocol for floating number based ports"""

    @overload
    def __init__(
        self,
        *,
        name: str,
        trans: TD,
        width: float,
        layer: int,
        port_type: str = "optical",
    ) -> None:
        ...

    @overload
    def __init__(
        self,
        *,
        name: Optional[str] = None,
        port: "DPortLike[TD]",
    ) -> None:
        ...

    def __init__(
        self,
        *,
        width: Optional[float] = None,
        layer: Optional[int] = None,
        name: Optional[str] = None,
        port_type: str = "optical",
        trans: Optional[TD | str] = None,
        angle: Optional[int] = None,
        position: Optional[tuple[float, float]] = None,
        mirror_x: bool = False,
        port: "Optional[DPortLike[TD]]" = None,
    ):
        ...

    def __repr__(self) -> str:
        return f"Port(name: {self.name}, trans: {self.trans}, width: {self.width}, layer: {f'{self.layer} ({int(self.layer)})' if isinstance(self.layer, LayerEnum) else str(self.layer)}, port_type: {self.port_type})"

    @property
    def position(self) -> tuple[float, float]:
        """Gives the x and y coordinates of the Port. This is info stored in the transformation of the port.

        Returns:
            position: `(self.trans.disp.x, self.trans.disp.y)`
        """
        return (self.trans.disp.x, self.trans.disp.y)

    @property
    def mirror(self) -> bool:
        """Flag to mirror the transformation. Mirroring is in increments of 45° planes.
        E.g. a rotation of 90° and mirror flag result in a mirroring on the 45° plane.
        """
        return self.trans.is_mirror()

    @property
    def x(self) -> float:
        """Convenience for :py:attr:`Port.trans.disp.x`"""
        return self.trans.disp.x

    @property
    def y(self) -> float:
        """Convenience for :py:attr:`Port.trans.disp.y`"""
        return self.trans.disp.y

    def hash(self) -> bytes:
        """Provides a hash function to provide a (hopefully) unique id of a port

        Returns:
            hash-digest: A byte representation from sha3_512()
        """
        h = sha3_512()
        h.update(self.name.encode("UTF-8"))
        h.update(self.trans.hash().to_bytes(8, "big"))
        h.update(self.width.hex().encode("UTF-8"))
        h.update(self.port_type.encode("UTF-8"))
        h.update(self.layer.to_bytes(8, "big"))
        return h.digest()

    @classmethod
    def to_yaml(cls, representer, node):  # type: ignore
        """Internal function used by ruamel.yaml to convert Port to yaml"""
        return representer.represent_mapping(
            cls.yaml_tag,
            {
                "name": node.name,
                "width": node.width,
                "layer": node.layer,
                "port_type": node.port_type,
                "trans": node.trans.to_s(),
            },
        )

    @property
    def center(self) -> tuple[float, float]:
        """Returns port position for gdsfactory compatibility."""
        return self.position

    @center.setter
    def center(self, value: tuple[float, float]) -> None:
        self.trans.disp = kdb.DVector(*value)

    @staticmethod
    def int_based() -> bool:
        return False


class SPortLike(PortLike[TS, Any]):
    """Protocol for simple transformation based ports"""

    @property
    def angle(self) -> int:
        """Angle of the transformation. In the range of [0,1,2,3] which are increments in 90°. Not to be confused with `rot`
        of the transformation which keeps additional info about the mirror flag."""
        return self.trans.angle

    @property
    def orientation(self) -> float:
        """Returns orientation in degrees for gdsfactory compatibility."""
        return self.trans.angle * 90

    @orientation.setter
    def orientation(self, value: int) -> None:
        self.trans.angle = int(value // 90)

    @staticmethod
    def complex() -> bool:
        return False


class CPortLike(PortLike[TC, Any]):
    """Protocol for complex transformation based ports"""

    trans: TC

    @property
    def angle(self) -> float:
        """Angle of the transformation. In the range of [0,1,2,3] which are increments in 90°. Not to be confused with `rot`
        of the transformation which keeps additional info about the mirror flag."""
        return self.trans.angle

    @property
    def orientation(self) -> float:
        """Returns orientation in degrees for gdsfactory compatibility."""
        return self.trans.angle

    @orientation.setter
    def orientation(self, value: float) -> None:
        self.trans.angle = value

    @staticmethod
    def complex() -> bool:
        return True


class Port(IPortLike[kdb.Trans], SPortLike[kdb.Trans]):
    """A port is similar to a pin in electronics. In addition to the location and layer
    that defines a pin, a port also contains an orientation and a width. This can be fully represented with a transformation, integer and layer_index.
    """

    yaml_tag = "!Port"
    name: str
    width: int
    layer: int
    trans: kdb.Trans
    port_type: str

    def __init__(
        self,
        *,
        width: Optional[int] = None,
        layer: Optional[int] = None,
        name: Optional[str] = None,
        port_type: str = "optical",
        trans: Optional[kdb.Trans | str] = None,
        angle: Optional[int] = None,
        position: Optional[tuple[int, int]] = None,
        mirror_x: bool = False,
        port: Optional["Port"] = None,
    ):
        if port is not None:
            self.name = port.name if name is None else name
            self.trans = port.trans.dup()
            self.port_type = port.port_type
            self.layer = port.layer
            self.width = port.width
        elif name is None or width is None or layer is None:
            raise ValueError("name, width, layer must be given if the 'port is None'")
        else:
            self.name = name
            self.width = width
            self.layer = layer
            self.port_type = port_type
            if trans is not None:
                self.trans = (
                    kdb.Trans.from_s(trans) if isinstance(trans, str) else trans.dup()
                )
            elif angle is None or position is None:
                raise ValueError(
                    "angle and position must be given if creating a gdsfactory like port"
                )
            else:
                self.trans = kdb.Trans(angle, mirror_x, kdb.Vector(*position))

    def move(
        self, origin: tuple[int, int], destination: Optional[tuple[int, int]] = None
    ) -> None:
        """Convenience from the equivalent of gdsfactory. Moves the"""
        dest = kdb.Vector(*(origin if destination is None else destination))
        org = kdb.Vector(0, 0) if destination is None else kdb.Vector(*origin)

        self.trans = self.trans * kdb.Trans(dest - org)

    @classmethod
    def from_yaml(cls: "Type[Port]", constructor, node) -> "Port":  # type: ignore
        """Internal function used by the placer to convert yaml to a Port"""
        d = dict(constructor.construct_pairs(node))
        return cls(**d)

    def rotate(self, angle: int) -> None:
        """Rotate the Port

        Args:
            angle: The angle to rotate in increments of 90°
        """
        self.trans = self.trans * kdb.Trans(angle, False, 0, 0)

    def copy(self, trans: kdb.Trans = kdb.Trans.R0) -> "Port":
        """Get a copy of a port

        Args:
            trans: an optional transformation applied to the port to be copied

        Returns:
            port (:py:class:`Port`): a copy of the port
        """
        _trans = trans * self.trans
        return Port(
            name=self.name,
            trans=_trans,
            layer=self.layer,
            port_type=self.port_type,
            width=self.width,
        )

    def dcplx_trans(self, dbu: float) -> kdb.DCplxTrans:
        return kdb.DCplxTrans(self.trans.to_dtype(dbu))


class DPort(DPortLike[kdb.DTrans], SPortLike[kdb.DTrans]):
    """A port is similar to a pin in electronics. In addition to the location and layer
    that defines a pin, a port also contains an orientation and a width. This can be fully represented with a transformation, integer and layer_index.
    """

    yaml_tag = "!DPort"
    name: str
    width: float
    layer: int
    trans: kdb.DTrans
    port_type: str

    def __init__(
        self,
        *,
        width: Optional[float] = None,
        layer: Optional[int] = None,
        name: Optional[str] = None,
        port_type: str = "optical",
        trans: Optional[kdb.DTrans | str] = None,
        angle: Optional[int] = None,
        position: Optional[tuple[float, float]] = None,
        mirror_x: bool = False,
        port: Optional["DPort"] = None,
    ):
        if port is not None:
            self.name: str = port.name if name is None else name
            self.trans: kdb.DTrans = port.trans.dup()
            self.port_type: str = port.port_type
            self.layer: int = port.layer
            self.width: float = port.width
        elif name is None or width is None or layer is None:
            raise ValueError("name, width, layer must be given if the 'port is None'")
        else:
            self.name = name
            self.width = width
            self.layer = layer
            self.port_type = port_type
            if trans is not None:
                self.trans = (
                    kdb.DTrans.from_s(trans) if isinstance(trans, str) else trans.dup()
                )
            elif angle is None or position is None:
                raise ValueError(
                    "angle and position must be given if creating a gdsfactory like port"
                )
            else:
                self.trans = kdb.DTrans(angle, mirror_x, *position)

    def move(
        self,
        origin: tuple[float, float],
        destination: Optional[tuple[float, float]] = None,
    ) -> None:
        """Convenience from the equivalent of gdsfactory. Moves the"""
        dest = kdb.DVector(*(origin if destination is None else destination))
        org = kdb.DVector(0, 0) if destination is None else kdb.DVector(*origin)

        self.trans = self.trans * kdb.DTrans(dest - org)

    @classmethod
    def from_yaml(cls: "Type[DPort]", constructor: Any, node: Any) -> "DPort":
        """Internal function used by the placer to convert yaml to a Port"""
        d = dict(constructor.construct_pairs(node))
        return cls(**d)

    def rotate(self, angle: int) -> None:
        """Rotate the Port

        Args:
            angle: The angle to rotate in increments of 90°
        """
        self.trans = self.trans * kdb.DTrans(angle, False, 0, 0)

    def copy(self, trans: kdb.DTrans = kdb.DTrans.R0) -> "DPort":
        """Get a copy of a port

        Args:
            trans: an optional transformation applied to the port to be copied

        Returns:
            port (:py:class:`Port`): a copy of the port
        """
        _trans = trans * self.trans
        return DPort(
            name=self.name,
            trans=_trans,
            layer=self.layer,
            port_type=self.port_type,
            width=self.width,
        )

    def dcplx_trans(self, dbu: float) -> kdb.DCplxTrans:
        return kdb.DCplxTrans(self.trans)


class ICplxPort(IPortLike[kdb.ICplxTrans], CPortLike[kdb.ICplxTrans]):
    """A port is similar to a pin in electronics. In addition to the location and layer
    that defines a pin, a port also contains an orientation and a width. This can be fully represented with a transformation, integer and layer_index.
    """

    yaml_tag = "!ICplxPort"
    name: str
    width: int
    layer: int
    trans: kdb.ICplxTrans
    port_type: str

    def __init__(
        self,
        *,
        width: Optional[int] = None,
        layer: Optional[int] = None,
        name: Optional[str] = None,
        port_type: str = "optical",
        trans: Optional[kdb.ICplxTrans | str] = None,
        angle: Optional[int] = None,
        position: Optional[tuple[int, int]] = None,
        mirror_x: bool = False,
        port: Optional["ICplxPort"] = None,
    ):
        if port is not None:
            self.name = port.name if name is None else name
            self.trans = port.trans.dup()
            self.port_type = port.port_type
            self.layer = port.layer
            self.width = port.width
        elif name is None or width is None or layer is None:
            raise ValueError("name, width, layer must be given if the 'port is None'")
        else:
            self.name = name
            self.width = width
            self.layer = layer
            self.port_type = port_type
            if trans is not None:
                self.trans = (
                    kdb.ICplxTrans.from_s(trans)
                    if isinstance(trans, str)
                    else trans.dup()
                )
            elif angle is None or position is None:
                raise ValueError(
                    "angle and position must be given if creating a gdsfactory like port"
                )
            else:
                self.trans = kdb.ICplxTrans(1, angle, mirror_x, *position)

    def move(
        self,
        origin: tuple[int, int],
        destination: Optional[tuple[int, int]] = None,
    ) -> None:
        """Convenience from the equivalent of gdsfactory. Moves the"""
        dest = kdb.Vector(*(origin if destination is None else destination))
        org = kdb.Vector(0, 0) if destination is None else kdb.Vector(*origin)

        self.trans = self.trans * kdb.ICplxTrans(dest - org)

    @classmethod
    def from_yaml(cls: "Type[ICplxPort]", constructor: Any, node: Any) -> "ICplxPort":
        """Internal function used by the placer to convert yaml to a Port"""
        d = dict(constructor.construct_pairs(node))
        return cls(**d)

    def rotate(self, angle: int) -> None:
        """Rotate the Port

        Args:
            angle: The angle to rotate in increments of 90°
        """
        self.trans = self.trans * kdb.ICplxTrans(1, angle, False, 0, 0)

    def copy(self, trans: kdb.ICplxTrans = kdb.ICplxTrans.R0) -> "ICplxPort":
        """Get a copy of a port

        Args:
            trans: an optional transformation applied to the port to be copied

        Returns:
            port (:py:class:`Port`): a copy of the port
        """
        _trans = trans * self.trans
        return ICplxPort(
            name=self.name,
            trans=_trans,
            layer=self.layer,
            port_type=self.port_type,
            width=self.width,
        )

    def dcplx_trans(self, dbu: float) -> kdb.DCplxTrans:
        return self.trans.to_itrans(dbu)


class DCplxPort(DPortLike[kdb.DCplxTrans], CPortLike[kdb.DCplxTrans]):
    """A port is similar to a pin in electronics. In addition to the location and layer
    that defines a pin, a port also contains an orientation and a width. This can be fully represented with a transformation, integer and layer_index.
    """

    yaml_tag = "!DCplxPort"
    name: str
    width: float
    layer: int
    trans: kdb.DCplxTrans
    port_type: str

    def __init__(
        self,
        *,
        width: Optional[float] = None,
        layer: Optional[int] = None,
        name: Optional[str] = None,
        port_type: str = "optical",
        trans: Optional[kdb.DCplxTrans | str] = None,
        angle: Optional[float] = None,
        position: Optional[tuple[float, float]] = None,
        mirror_x: bool = False,
        port: Optional["DCplxPort"] = None,
    ):
        if port is not None:
            self.name: str = port.name if name is None else name
            self.trans: kdb.DCplxTrans = port.trans.dup()
            self.port_type: str = port.port_type
            self.layer: int = port.layer
            self.width: float = port.width
        elif name is None or width is None or layer is None:
            raise ValueError("name, width, layer must be given if the 'port is None'")
        else:
            self.name = name
            self.width = width
            self.layer = layer
            self.port_type = port_type
            if trans is not None:
                self.trans = (
                    kdb.DCplxTrans.from_s(trans)
                    if isinstance(trans, str)
                    else trans.dup()
                )
            elif angle is None or position is None:
                raise ValueError(
                    "angle and position must be given if creating a gdsfactory like port"
                )
            else:
                self.trans = kdb.DCplxTrans(1, angle, mirror_x, *position)

    def move(
        self,
        origin: tuple[float, float],
        destination: Optional[tuple[float, float]] = None,
    ) -> None:
        """Convenience from the equivalent of gdsfactory. Moves the"""
        dest = kdb.DVector(*(origin if destination is None else destination))
        org = kdb.DVector(0, 0) if destination is None else kdb.DVector(*origin)

        self.trans = self.trans * kdb.DCplxTrans(dest - org)

    @classmethod
    def from_yaml(
        cls: "Callable[..., DCplxPort]", constructor: Any, node: Any
    ) -> "DCplxPort":
        """Internal function used by the placer to convert yaml to a Port"""
        d = dict(constructor.construct_pairs(node))
        return cls(**d)

    def rotate(self, angle: int) -> None:
        """Rotate the Port

        Args:
            angle: The angle to rotate in increments of 90°
        """
        self.trans = self.trans * kdb.DCplxTrans(1, angle, False, 0, 0)

    def copy(self, trans: kdb.DCplxTrans = kdb.DCplxTrans.R0) -> "DCplxPort":
        """Get a copy of a port

        Args:
            trans: an optional transformation applied to the port to be copied

        Returns:
            port (:py:class:`Port`): a copy of the port
        """
        _trans = trans * self.trans
        return DCplxPort(
            name=self.name,
            trans=_trans,
            layer=self.layer,
            port_type=self.port_type,
            width=self.width,
        )

    def dcplx_trans(self, dbu: float) -> kdb.DCplxTrans:
        return self.trans.dup()


class ABCKCell(kdb.Cell, ABC, Generic[PT]):

    """Derived from :py:class:`klayout.db.Cell`. Additionally to a standard cell, this one will keep track of :py:class:`Port` and allow to store metadata in a dictionary

    Attributes:
        ports (:py:class:`Ports`):  Contains all the ports of the cell and makes them accessible
        insts (:py:class:`list`[:py:class:`Instance`]): All instances intantiated in this KCell
        settings (:py:class:`dict`): Dictionary containing additional metadata of the KCell. Can be autopopulated by :py:func:`autocell`
        _kdb_cell (:py:class:`klayout.db.Cell`): Internal reference to the :py:class:`klayout.db.Cell` object. Not intended for direct access
    """

    yaml_tag: str = "!NotImplemented"
    _ports: "Ports | CplxPorts"
    complex: bool

    def __new__(
        cls,
        name: Optional[str] = None,
        klib: KLib = klib,
        kdb_cell: Optional[kdb.Cell] = None,
        ports: "Optional[CplxPorts | Ports]" = None,
    ) -> "KCell":
        """Create a KLayout cell and change its class to KCell

        Args:
            name: name of the cell, if `None`, it will set the name to "Unnamed_"
            library: KLib object that stores the layout and metadata about the KCells
            kdb_cell
        """

        if kdb_cell is None:
            _name = "Unnamed_" if name is None else name
            cell = klib.create_cell(
                name=_name,
            )
        else:
            cell = kdb_cell
        cell.__class__ = cls
        return cell  # type: ignore[return-value]

    def __init__(
        self,
        name: Optional[str] = None,
        klib: KLib = klib,
        kdb_cell: Optional[kdb.Cell] = None,
        ports: "Optional[CplxPorts | Ports]" = None,
    ) -> None:
        self.klib = klib
        self.insts: list[Instance] = []
        self.settings: dict[str, Any] = {}
        self._locked = False
        self.info: dict[str, Any] = {}
        if name is None and kdb_cell is None:
            self.name = f"Unnamed_{self.cell_index()}"

    @property
    def ports(self) -> "Ports | CplxPorts":
        return self._ports

    @ports.setter
    def ports(self, new_ports: "InstancePorts | Ports | CplxPorts") -> None:
        self._ports = new_ports.copy()

    @overload
    def create_port(
        self,
        *,
        name: str,
        trans: kdb.Trans,
        width: int,
        layer: int | LayerEnum,
        port_type: str = "optical",
    ) -> None:
        ...

    @overload
    def create_port(
        self,
        *,
        name: Optional[str] = None,
        port: Port,
    ) -> None:
        ...

    @overload
    def create_port(
        self,
        *,
        name: str,
        width: int,
        position: tuple[int, int],
        angle: int,
        layer: int | LayerEnum,
        port_type: str = "optical",
        mirror_x: bool = False,
    ) -> None:
        ...

    def create_port(self, **kwargs: Any) -> None:
        """Create a new port. Equivalent to :py:attr:`~add_port(Port(...))`"""
        self.ports.create_port(**kwargs)

    @abstractmethod
    def add_port(self, port: PortLike[TT, FI], name: Optional[str] = None) -> None:
        """Add an existing port. E.g. from an instance to propagate the port

        Args:
            port: The port to add. Port should either be a :py:class:`~Port`, or will be converted to an integer based port with 90° increment
            name: Overwrite the name of the port
        """
        ...

    @overload
    def create_inst(
        self,
        cell: "KCell",
        trans: kdb.Trans | kdb.Vector = kdb.Trans.R0,
        a: Optional[kdb.Vector] = None,
        b: kdb.Vector = kdb.Vector(),
        na: int = 1,
        nb: int = 1,
    ) -> "Instance":
        ...

    @overload
    def create_inst(
        self,
        cell: "CplxKCell",
        trans: kdb.DCplxTrans | kdb.DVector = kdb.DCplxTrans.R0,
        a: Optional[kdb.DVector] = None,
        b: kdb.DVector = kdb.DVector(),
        na: int = 1,
        nb: int = 1,
    ) -> "Instance":
        ...

    def create_inst(
        self,
        cell: CellType,
        trans: kdb.Trans | kdb.DCplxTrans | kdb.Vector | kdb.DVector = kdb.Trans(),
        a: Optional[kdb.Vector | kdb.DVector] = None,
        b: kdb.Vector | kdb.DVector = kdb.Vector(),
        na: int = 1,
        nb: int = 1,
    ) -> "Instance":
        """Add an instance of another KCell

        Args:
            cell: The cell to be added
            trans: The transformation applied to the reference

        Returns:
            :py:class:`~Instance`: The created instance
        """
        if isinstance(cell, KCell):
            ca = (
                self.insert(kdb.CellInstArray(cell, trans))  # type: ignore[arg-type]
                if a is None
                else self.insert(kdb.CellInstArray(cell, trans, a, b, na, nb))  # type: ignore[arg-type]
            )
        elif a is None:
            ca = self.insert(kdb.DCellInstArray(cell, trans))  # type: ignore[arg-type]
        else:
            ca = self.insert(kdb.DCellInstArray(cell, trans, a, b, na, nb))  # type: ignore[arg-type]

        inst = Instance(cell, ca)  # type: ignore[misc]
        self.insts.append(inst)
        return inst

    def _kdb_copy(self) -> kdb.Cell:
        return kdb.Cell.dup(self)

    def layer(self, *args: Any, **kwargs: Any) -> int:
        """Get the layer info, convenience for klayout.db.Layout.layer"""
        return self.klib.layer(*args, **kwargs)

    def __lshift__(self, cell: CellType) -> "Instance":
        """Convenience function for :py:attr:"~create_inst(cell)`

        Args:
            cell: The cell to be added as an instance
        """
        return self.create_inst(cell)  # type: ignore[arg-type]

    def hash(self) -> bytes:
        """Provide a unique hash of the cell"""
        h = sha3_512()
        h.update(self.name.encode("ascii", "ignore"))

        for l in self.layout().layer_indexes():
            h.update(l.to_bytes(8, "big"))
            for shape in self.shapes(l).each(kdb.Shapes.SRegions):
                h.update(shape.polygon.hash().to_bytes(8, "big"))
            for shape in self.shapes(l).each(kdb.Shapes.STexts):
                h.update(shape.text.hash().to_bytes(8, "big"))
        port_hashs = list(sorted(p.hash() for p in self.ports._ports))
        for _hash in port_hashs:
            h.update(_hash)
        insts_hashs = list(sorted(inst.hash() for inst in self.insts))
        for _hash in insts_hashs:
            h.update(_hash)
        return h.digest()

    def autorename_ports(
        self, rename_func: Optional[Callable[..., None]] = None
    ) -> None:
        """Rename the ports with the schema angle -> "NSWE" and sort by x and y

        Args:
            rename_func: Function that takes Iterable[Port] and renames them. This can of course contain a filter and only rename some of the ports
        """

        if rename_func is None:
            self.klib.rename_function(self.ports._ports)
        else:
            rename_func(self.ports._ports)

    def flatten(self, prune: bool = True, merge: bool = True) -> None:  # type: ignore[override]
        """Flatten the cell. Pruning will delete the klayout.db.Cell if unused, but might cause artifacts at the moment

        Args:
            prune: Delete unused child cells if they aren't used in any other KCell
            merge: Merge the shapes on all layers"""
        super().flatten(False)  # prune)
        self.insts = []

        if merge:
            for layer in self.layout().layer_indexes():
                reg = kdb.Region(self.begin_shapes_rec(layer))
                reg.merge()
                self.clear(layer)
                self.shapes(layer).insert(reg)

    def draw_ports(self) -> None:
        """Draw all the ports on their respective :py:attr:`Port.layer`:"""

        for port in self.ports._ports:
            if isinstance(port, IPortLike):
                w = port.width
                poly = kdb.Polygon(
                    [kdb.Point(0, -w // 2), kdb.Point(0, w // 2), kdb.Point(w // 2, 0)]
                )
                self.shapes(port.layer).insert(poly.transformed(port.trans))
                self.shapes(port.layer).insert(
                    kdb.Text(port.name, kdb.Trans.R0).transformed(port.trans)
                )
            elif isinstance(port, DPortLike):
                wd = port.width
                dpoly = kdb.DPolygon(
                    [
                        kdb.DPoint(0, -wd / 2),
                        kdb.DPoint(0, wd / 2),
                        kdb.DPoint(wd / 2, 0),
                    ]
                )
                self.shapes(port.layer).insert(dpoly.transformed(port.trans))
                self.shapes(port.layer).insert(
                    kdb.DText(port.name, kdb.DTrans.R0).transformed(port.trans)
                )

    def write(
        self, filename: str | Path, save_options: kdb.SaveLayoutOptions = default_save()
    ) -> None:
        return super().write(str(filename), save_options)

    @classmethod
    def to_yaml(cls, representer, node):  # type: ignore
        """Internal function to convert the cell to yaml"""
        d = {
            "name": node.name,
            "ports": node.ports,  # Ports.to_yaml(representer, node.ports),
        }

        insts = [
            {"cellname": inst.cell.name, "trans": inst.instance.trans.to_s()}
            for inst in node.insts
        ]
        shapes = {
            node.layout()
            .get_info(layer)
            .to_s(): [shape.to_s() for shape in node.shapes(layer).each()]
            for layer in node.layout().layer_indexes()
            if not node.shapes(layer).is_empty()
        }

        if insts:
            d["insts"] = insts
        if shapes:
            d["shapes"] = shapes
        if len(node.settings) > 0:
            d["settings"] = node.settings
        return representer.represent_mapping(cls.yaml_tag, d)

    @classmethod
    @abstractmethod
    def from_yaml(
        cls: "Callable[..., ABCKCell[PT]]",
        constructor: Any,
        node: Any,
        verbose: bool = False,
    ) -> "ABCKCell[PT]":
        ...


class KCell(ABCKCell[Port]):
    yaml_tag = "!KCell"

    def __init__(
        self,
        name: Optional[str] = None,
        klib: KLib = klib,
        kdb_cell: Optional[kdb.Cell] = None,
        ports: "Optional[Ports]" = None,
    ):
        super().__init__(name=name, klib=klib, kdb_cell=kdb_cell)
        self.klib.register_cell(self, allow_reregister=True)
        self.ports: Ports = ports or Ports()
        self.complex = False

        if kdb_cell is not None:
            for inst in kdb_cell.each_inst():
                self.insts.append(Instance(self.klib[inst.cell.name], inst))  # type: ignore[misc]

    def dup(self) -> "KCell":
        """Copy the full cell

        Returns:
            cell: exact copy of the current cell
        """
        kdb_copy = self._kdb_copy()

        c = KCell(klib=self.klib, kdb_cell=kdb_copy)
        c.ports = self.ports.copy()
        for inst in kdb_copy.each_inst():
            c.insts.append(Instance(cell=self.klib[inst.cell.name], reference=inst))  # type: ignore[misc]
        c._locked = False
        return c

    def __copy__(self) -> "KCell":
        return self.dup()

    def add_port(self, port: PortLike[TT, FI], name: Optional[str] = None) -> None:
        """Add an existing port. E.g. from an instance to propagate the port

        Args:
            port: The port to add. Port should either be a :py:class:`~Port`, or will be converted to an integer based port with 90° increment
            name: Overwrite the name of the port
        """

        if isinstance(port, Port):
            self.ports.add_port(port=port, name=name)
        else:
            logger.warning(
                f"Port {str(port)} is not an integer based port, converting to integer based",
            )

            strans = port.trans.s_trans() if port.complex() else port.trans.dup()  # type: ignore[union-attr]
            trans = strans if port.int_based() else strans.to_itype(self.klib.dbu)  # type: ignore[union-attr]
            _port = Port(
                name=port.name,
                width=port.width  # type: ignore[arg-type]
                if port.int_based()
                else int(port.width / self.klib.dbu),
                trans=trans,  # type: ignore[arg-type]
                port_type=port.port_type,
                layer=port.layer,
            )
            self.ports.add_port(port=_port, name=name)

    def add_ports(self, ports: Sequence[PortLike[TT, FI]], prefix: str = "") -> None:
        for port in ports:
            self.add_port(port, name=prefix + port.name)

    @classmethod
    def from_yaml(
        cls: "Callable[..., KCell]",
        constructor: Any,
        node: Any,
        verbose: bool = False,
    ) -> "KCell":
        """Internal function used by the placer to convert yaml to a KCell"""
        d = ruamel.yaml.constructor.SafeConstructor.construct_mapping(
            constructor,
            node,
            deep=True,
        )
        cell = cls(d["name"])
        if verbose:
            print(f"Building {d['name']}")
        cell.ports = d.get("ports", Ports([]))
        cell.settings = d.get("settings", {})
        for inst in d.get("insts", []):
            if "cellname" in inst:
                _cell = cell.klib[inst["cellname"]]
            elif "cellfunction" in inst:
                module_name, fname = inst["cellfunction"].rsplit(".", 1)
                module = importlib.import_module(module_name)
                cellf = getattr(module, fname)
                _cell = cellf(**inst["settings"])
                del module
            else:
                raise NotImplementedError(
                    'To define an instance, either a "cellfunction" or a "cellname" needs to be defined'
                )
            t = inst.get("trans", {})
            if isinstance(t, str):
                cell.create_inst(
                    _cell,  # type: ignore[arg-type]
                    kdb.Trans.from_s(inst["trans"]),
                )
            else:
                angle = t.get("angle", 0)
                mirror = t.get("mirror", False)

                kinst = cell.create_inst(
                    _cell,  # type: ignore[arg-type]
                    kdb.Trans(angle, mirror, 0, 0),
                )

                x0_yml = t.get("x0", DEFAULT_TRANS["x0"])
                y0_yml = t.get("y0", DEFAULT_TRANS["y0"])
                x_yml = t.get("x", DEFAULT_TRANS["x"])
                y_yml = t.get("y", DEFAULT_TRANS["y"])
                margin = t.get("margin", DEFAULT_TRANS["margin"])
                margin_x = margin.get("x", DEFAULT_TRANS["margin"]["x"])  # type: ignore[index]
                margin_y = margin.get("y", DEFAULT_TRANS["margin"]["y"])  # type: ignore[index]
                margin_x0 = margin.get("x0", DEFAULT_TRANS["margin"]["x0"])  # type: ignore[index]
                margin_y0 = margin.get("y0", DEFAULT_TRANS["margin"]["y0"])  # type: ignore[index]
                ref_yml = t.get("ref", DEFAULT_TRANS["ref"])
                if isinstance(ref_yml, str):
                    for i in reversed(cell.insts):
                        if i.cell.name == ref_yml:
                            ref = i
                            break
                    else:
                        IndexError(f"No instance with cell name: <{ref_yml}> found")
                elif isinstance(ref_yml, int) and len(cell.insts) > 1:
                    ref = cell.insts[ref_yml]

                # margins for x0/y0 need to be in with opposite sign of x/y due to them being subtracted later
                # x0
                match x0_yml:
                    case "W":
                        x0 = kinst.bbox().left - margin_x0
                    case "E":
                        x0 = kinst.bbox().right + margin_x0
                    case _:
                        if isinstance(x0_yml, int):
                            x0 = x0_yml
                        else:
                            NotImplementedError("unknown format for x0")
                # y0
                match y0_yml:
                    case "S":
                        y0 = kinst.bbox().bottom - margin_y0
                    case "N":
                        y0 = kinst.bbox().top + margin_y0
                    case _:
                        if isinstance(y0_yml, int):
                            y0 = y0_yml
                        else:
                            NotImplementedError("unknown format for y0")
                # x
                match x_yml:
                    case "W":
                        if len(cell.insts) > 1:
                            x = ref.bbox().left
                            if x_yml != x0_yml:
                                x -= margin_x
                        else:
                            x = margin_x
                    case "E":
                        if len(cell.insts) > 1:
                            x = ref.bbox().right
                            if x_yml != x0_yml:
                                x += margin_x
                        else:
                            x = margin_x
                    case _:
                        if isinstance(x_yml, int):
                            x = x_yml
                        else:
                            NotImplementedError("unknown format for x")
                # y
                match y_yml:
                    case "S":
                        if len(cell.insts) > 1:
                            y = ref.bbox().bottom
                            if y_yml != y0_yml:
                                y -= margin_y
                        else:
                            y = margin_y
                    case "N":
                        if len(cell.insts) > 1:
                            y = ref.bbox().top
                            if y_yml != y0_yml:
                                y += margin_y
                        else:
                            y = margin_y
                    case _:
                        if isinstance(y_yml, int):
                            y = y_yml
                        else:
                            NotImplementedError("unknown format for y")
                kinst.transform(kdb.Trans(0, False, x - x0, y - y0))
        type_to_class: dict[
            str,
            Callable[
                [str],
                kdb.Box
                | kdb.DBox
                | kdb.Polygon
                | kdb.DPolygon
                | kdb.Edge
                | kdb.DEdge
                | kdb.Text
                | kdb.DText,
            ],
        ] = {
            "box": kdb.Box.from_s,
            "polygon": kdb.Polygon.from_s,
            "edge": kdb.Edge.from_s,
            "text": kdb.Text.from_s,
            "dbox": kdb.DBox.from_s,
            "dpolygon": kdb.DPolygon.from_s,
            "dedge": kdb.DEdge.from_s,
            "dtext": kdb.DText.from_s,
        }

        for layer, shapes in dict(d.get("shapes", {})).items():
            linfo = kdb.LayerInfo.from_string(layer)
            for shape in shapes:
                shapetype, shapestring = shape.split(" ", 1)
                cell.shapes(cell.layout().layer(linfo)).insert(
                    type_to_class[shapetype](shapestring)
                )

        return cell

    def show(self) -> None:
        show(self)

    def _ipython_display_(self) -> None:
<<<<<<< HEAD
        from threading import Thread

        from IPython.display import Image, display  # type: ignore

        from .widgets.interactive import LayoutWidget

        lw = LayoutWidget(cell=self)
        display(lw.widget)  # type: ignore
=======
        """Display a cell in a Jupyter Cell when it is passed as a last argument alone"""
        from .widgets.interactive import display_kcell

        display_kcell(self)
>>>>>>> 09def7ef


class CplxKCell(ABCKCell[DCplxPort]):
    """Derived from :py:class:`klayout.db.Cell`. Additionally to a standard cell, this one will keep track of :py:class:`Port` and allow to store metadata in a dictionary

    Attributes:
        ports (:py:class:`Ports`):  Contains all the ports of the cell and makes them accessible
        insts (:py:class:`list`[:py:class:`Instance`]): All instances intantiated in this KCell
        settings (:py:class:`dict`): Dictionary containing additional metadata of the KCell. Can be autopopulated by :py:func:`autocell`
        _kdb_cell (:py:class:`klayout.db.Cell`): Internal reference to the :py:class:`klayout.db.Cell` object. Not intended for direct access
    """

    yaml_tag = "!CplxKCell"

    def __init__(
        self,
        name: Optional[str] = None,
        klib: KLib = klib,
        kdb_cell: Optional[kdb.Cell] = None,
        ports: "Optional[CplxPorts]" = None,
    ):
        super().__init__(name=name, klib=klib, kdb_cell=kdb_cell)
        self.klib.register_cell(self, allow_reregister=True)
        self.ports: CplxPorts = ports or CplxPorts()
        self.complex = True

        if kdb_cell is not None:
            for inst in kdb_cell.each_inst():
                self.insts.append(Instance(self.klib[kdb_cell.name], inst))  # type: ignore[misc]

    def add_port(self, port: PortLike[TT, FI], name: Optional[str] = None) -> None:
        """Add an existing port. E.g. from an instance to propagate the port

        Args:
            port: The port to add. Port should either be a :py:class:`~Port`, or will be converted to an integer based port with 90° increment
            name: Overwrite the name of the port
        """

        if isinstance(port, DCplxPort):
            self.ports.add_port(port=port, name=name)
        else:
            self.ports.add_port(
                port=port.copy_cplx(kdb.DCplxTrans.R0, self.klib.dbu), name=name
            )

    def dup(self) -> "CplxKCell":
        """Copy the full cell

        Returns:
            cell: exact copy of the current cell
        """
        kdb_copy = self._kdb_copy()

        c = CplxKCell(klib=self.klib, kdb_cell=kdb_copy)
        c.ports = self.ports.copy()
        for inst in kdb_copy.each_inst():
            c.insts.append(Instance(cell=self.klib[inst.cell.name], reference=inst))  # type: ignore[misc]
        c._locked = False
        return c

    def __copy__(self) -> "CplxKCell":
        return self.dup()

    def show(self) -> None:
        show(self)

    @classmethod
    def from_yaml(
        cls: "Callable[..., CplxKCell]",
        constructor: Any,
        node: Any,
        verbose: bool = False,
    ) -> "CplxKCell":
        """Internal function used by the placer to convert yaml to a KCell"""
        d = ruamel.yaml.constructor.SafeConstructor.construct_mapping(
            constructor,
            node,
            deep=True,
        )

        logger.warning(
            "Conversion of YAML to Complex KCells is currently experimental and likely to cause errors or faulty cells"
        )
        cell = cls(d["name"])
        if verbose:
            print(f"Building {d['name']}")
        cell.ports = d.get("ports", Ports([]))
        cell.settings = d.get("settings", {})
        for inst in d.get("insts", []):
            if "cellname" in inst:
                _cell = cell.klib[inst["cellname"]]
            elif "cellfunction" in inst:
                module_name, fname = inst["cellfunction"].rsplit(".", 1)
                module = importlib.import_module(module_name)
                cellf = getattr(module, fname)
                _cell = cellf(**inst["settings"])
                del module
            else:
                raise NotImplementedError(
                    'To define an instance, either a "cellfunction" or a "cellname" needs to be defined'
                )
            t = inst.get("trans", {})
            if isinstance(t, str):
                cell.create_inst(
                    _cell,  # type: ignore[arg-type]
                    kdb.Trans.from_s(inst["trans"]),
                )
            else:
                angle = t.get("angle", 0)
                mirror = t.get("mirror", False)

                kinst = cell.create_inst(
                    _cell,  # type: ignore[arg-type]
                    kdb.Trans(angle, mirror, 0, 0),
                )

                x0_yml = t.get("x0", DEFAULT_TRANS["x0"])
                y0_yml = t.get("y0", DEFAULT_TRANS["y0"])
                x_yml = t.get("x", DEFAULT_TRANS["x"])
                y_yml = t.get("y", DEFAULT_TRANS["y"])
                margin = t.get("margin", DEFAULT_TRANS["margin"])
                margin_x = margin.get("x", DEFAULT_TRANS["margin"]["x"])  # type: ignore[index]
                margin_y = margin.get("y", DEFAULT_TRANS["margin"]["y"])  # type: ignore[index]
                margin_x0 = margin.get("x0", DEFAULT_TRANS["margin"]["x0"])  # type: ignore[index]
                margin_y0 = margin.get("y0", DEFAULT_TRANS["margin"]["y0"])  # type: ignore[index]
                ref_yml = t.get("ref", DEFAULT_TRANS["ref"])
                if isinstance(ref_yml, str):
                    for i in reversed(cell.insts):
                        if i.cell.name == ref_yml:
                            ref = i
                            break
                    else:
                        IndexError(f"No instance with cell name: <{ref_yml}> found")
                elif isinstance(ref_yml, int) and len(cell.insts) > 1:
                    ref = cell.insts[ref_yml]

                # margins for x0/y0 need to be in with opposite sign of x/y due to them being subtracted later
                # x0
                match x0_yml:
                    case "W":
                        x0 = kinst.bbox().left - margin_x0
                    case "E":
                        x0 = kinst.bbox().right + margin_x0
                    case _:
                        if isinstance(x0_yml, int):
                            x0 = x0_yml
                        else:
                            NotImplementedError("unknown format for x0")
                # y0
                match y0_yml:
                    case "S":
                        y0 = kinst.bbox().bottom - margin_y0
                    case "N":
                        y0 = kinst.bbox().top + margin_y0
                    case _:
                        if isinstance(y0_yml, int):
                            y0 = y0_yml
                        else:
                            NotImplementedError("unknown format for y0")
                # x
                match x_yml:
                    case "W":
                        if len(cell.insts) > 1:
                            x = ref.bbox().left
                            if x_yml != x0_yml:
                                x -= margin_x
                        else:
                            x = margin_x
                    case "E":
                        if len(cell.insts) > 1:
                            x = ref.bbox().right
                            if x_yml != x0_yml:
                                x += margin_x
                        else:
                            x = margin_x
                    case _:
                        if isinstance(x_yml, int):
                            x = x_yml
                        else:
                            NotImplementedError("unknown format for x")
                # y
                match y_yml:
                    case "S":
                        if len(cell.insts) > 1:
                            y = ref.bbox().bottom
                            if y_yml != y0_yml:
                                y -= margin_y
                        else:
                            y = margin_y
                    case "N":
                        if len(cell.insts) > 1:
                            y = ref.bbox().top
                            if y_yml != y0_yml:
                                y += margin_y
                        else:
                            y = margin_y
                    case _:
                        if isinstance(y_yml, int):
                            y = y_yml
                        else:
                            NotImplementedError("unknown format for y")
                kinst.transform(kdb.Trans(0, False, x - x0, y - y0))
        type_to_class: dict[
            str,
            Callable[
                [str],
                kdb.Box
                | kdb.DBox
                | kdb.Polygon
                | kdb.DPolygon
                | kdb.Edge
                | kdb.DEdge
                | kdb.Text
                | kdb.DText,
            ],
        ] = {
            "box": kdb.Box.from_s,
            "polygon": kdb.Polygon.from_s,
            "edge": kdb.Edge.from_s,
            "text": kdb.Text.from_s,
            "dbox": kdb.DBox.from_s,
            "dpolygon": kdb.DPolygon.from_s,
            "dedge": kdb.DEdge.from_s,
            "dtext": kdb.DText.from_s,
        }

        for layer, shapes in dict(d.get("shapes", {})).items():
            linfo = kdb.LayerInfo.from_string(layer)
            for shape in shapes:
                shapetype, shapestring = shape.split(" ", 1)
                cell.shapes(cell.layout().layer(linfo)).insert(
                    type_to_class[shapetype](shapestring)
                )

        return cell


class Instance:
    """An Instance of a KCell. An Instance is a reference to a KCell with a transformation

    Attributes:
        cell: The KCell that is referenced
        instance: The internal klayout.db.Instance reference
        ports: Transformed ports of the KCell"""

    yaml_tag = "!Instance"

    def __init__(self, cell: ABCKCell[PT], reference: kdb.Instance) -> None:
        self.cell = cell
        self.instance = reference
        self.ports = InstancePorts(self)

    def hash(self) -> bytes:
        h = sha3_512()
        h.update(self.cell.hash())
        h.update(self.instance.trans.hash().to_bytes(8, "big"))
        return h.digest()

    @overload
    def connect(
        self, portname: str, other: Port | DCplxPort, *, mirror: bool = False
    ) -> None:
        ...

    @overload
    def connect(
        self,
        portname: str,
        other: "Instance",
        other_port_name: str,
        *,
        mirror: bool = False,
    ) -> None:
        ...

    def connect(
        self,
        portname: str,
        other: "Instance | Port | DCplxPort",
        other_port_name: Optional[str] = None,
        *,
        mirror: bool = False,
        allow_width_mismatch: bool = False,
        allow_layer_mismatch: bool = False,
        allow_type_mismatch: bool = False,
    ) -> None:
        """Function to allow to transform this instance so that a port of this instance is connected (same position with 180° turn) to another instance.

        Args:
            portname: The name of the port of this instance to be connected
            other_instance: The other instance or a port
            other_port_name: The name of the other port. Ignored if :py:attr:`~other_instance` is a port.
            mirror: Instead of applying klayout.db.Trans.R180 as a connection transformation, use klayout.db.Trans.M90, which effectively means this instance will be mirrored and connected.
        """
        if isinstance(other, Instance):
            if other_port_name is None:
                raise ValueError(
                    "portname cannot be None if an Instance Object is given. For complex connections (non-90 degree and floating point ports) use connect_cplx instead"
                )
            op = other.ports[other_port_name]
        elif isinstance(other, Port):
            op = other
        else:
            raise ValueError("other_instance must be of type Instance or Port")
        p = self.cell.ports[portname]
        if p.width != op.width and not allow_width_mismatch:
            raise PortWidthMismatch(
                self,
                other,
                p,
                op,
            )
        elif int(p.layer) != int(op.layer) and not allow_layer_mismatch:
            raise PortLayerMismatch(self.cell.klib, self, other, p, op)
        elif p.port_type != op.port_type and not allow_type_mismatch:
            raise PortTypeMismatch(self, other, p, op)
        else:
            if not self.cell.complex:
                if is_simple_port(op):
                    conn_trans = kdb.Trans.M90 if mirror else kdb.Trans.R180
                    self.instance.trans = op.trans * conn_trans * p.trans.inverted()  # type: ignore[operator]
                else:
                    if isinstance(op.trans, DPort):
                        d_conn_trans = kdb.DTrans.M90 if mirror else kdb.DTrans.R180
                        d_p_trans = p.trans.to_dtype(self.cell.klib.dbu).inverted()
                        self.instance.dtrans = op.trans, *d_conn_trans * d_p_trans
                    elif isinstance(op.trans, ICplxPort):
                        icplx_conn_trans = (
                            kdb.ICplxTrans.M90 if mirror else kdb.ICplxTrans.R180
                        )
                        i_p_trans = kdb.ICplxTrans(p.trans).inverted()
                        self.instance.cplx_trans = (
                            op.trans * icplx_conn_trans * i_p_trans
                        )
                    elif isinstance(op.trans, DCplxPort):
                        d_cplx_conn_trans = (
                            kdb.DCplxTrans.M90 if mirror else kdb.DCplxTrans.R180
                        )
                        d_p_trans = kdb.DCplxTrans(
                            p.trans.to_dtype(self.cell.klib.dbu)
                        ).inverted()
                        self.instance.dcplx_trans = (
                            op.trans * d_cplx_conn_trans * d_p_trans
                        )
            else:
                cplx_conn_trans = kdb.DCplxTrans.M90 if mirror else kdb.DCplxTrans.R180

                self.instance.dcplx_trans = (
                    op.copy_cplx(kdb.DCplxTrans.R0, self.cell.klib.dbu).trans
                    * cplx_conn_trans
                    * p.copy_cplx(
                        kdb.DCplxTrans.R0, self.cell.klib.dbu
                    ).trans.inverted()
                )

    def connect_cplx(
        self,
        portname: str,
        other: "Instance | PortLike[TT, FI]",
        other_port_name: Optional[str] = None,
        *,
        mirror: bool = False,
        allow_width_mismatch: bool = False,
        allow_layer_mismatch: bool = False,
        allow_type_mismatch: bool = False,
    ) -> None:
        if isinstance(other, Instance):
            if other_port_name is None:
                raise ValueError(
                    "portname cannot be None if an Instance Object is given"
                )
            op = other.ports[other_port_name]
        elif isinstance(other, (Port, DPort, ICplxPort, DCplxPort)):
            op = other
        else:
            raise ValueError("other_instance must be of type Instance or Port")
        p = self.cell.ports[portname]
        if p.width != op.width and not allow_width_mismatch:
            if p.int_based() == op.int_based():
                raise PortWidthMismatch(
                    self,
                    other,
                    p,
                    op,
                )
            w1 = p.width * self.cell.klib.dbu if p.int_based() else p.width
            w2 = op.width * self.cell.klib.dbu if op.int_based() else op.width
            if w1 != w2:
                raise PortWidthMismatch(
                    self,
                    other,
                    p,
                    op,
                )
        if int(p.layer) != int(op.layer) and not allow_layer_mismatch:
            raise PortLayerMismatch(self.cell.klib, self, other, p, op)
        if p.port_type != op.port_type and not allow_type_mismatch:
            raise PortTypeMismatch(self, other, p, op)
        # reset the transformation
        self.trans = kdb.Trans.R0
        # apply the transformations piece by piece
        self.transform(op.trans)
        self.transform(kdb.Trans.M90 if mirror else kdb.Trans.R180)
        self.transform(p.trans.inverted())

    def __getattribute__(self, attr_name: str) -> Any:
        return super().__getattribute__(attr_name)

    def _get_attr(self, attr_name: str) -> Any:
        return super().__getattribute__(attr_name)

    def __getattr__(self, attr_name: str) -> Any:
        return kdb.Instance.__getattribute__(self.instance, attr_name)

    def __setattr__(self, attr_name: str, attr_value: Any) -> None:
        if attr_name == "instance":
            super().__setattr__(attr_name, attr_value)
        try:
            kdb.Instance.__setattr__(self._get_attr("instance"), attr_name, attr_value)
        except AttributeError as a:
            super().__setattr__(attr_name, attr_value)

    @classmethod
    def to_yaml(cls, representer, node):  # type: ignore[no-untyped-def]
        d = {"cellname": node.cell.name, "trans": node.instance.trans}
        return representer.represent_mapping(cls.yaml_tag, d)


class Ports:
    """A list of ports. It is not a traditional dictionary. Elements can be retrieved as in a tradional dictionary. But to keep tabs on names etc, the ports are stored as a list

    Attributes:
        _ports: Internal storage of the ports. Normally ports should be retrieved with :py:func:`__getitem__` or with :py:func:`~get_all`
    """

    yaml_tag = "!Ports"

    def __init__(self, ports: Iterable[Port] = []) -> None:
        """Constructor"""
        self._ports: list[Port] = list(ports)
        self.complex = False

    def copy(self) -> "Ports":
        """Get a copy of each port"""
        return Ports(ports=[p.copy() for p in self._ports])

    def contains(self, port: Port) -> bool:
        """Check whether a port is already in the list"""
        return port.hash() in [v.hash() for v in self._ports]

    def __iter__(self) -> Iterator[Port]:
        yield from self._ports

    def each(self) -> Iterator[Port]:
        return self.__iter__()

    def add_port(self, port: Port, name: Optional[str] = None) -> None:
        """Add a port object

        Args:
            port: The port to add
            name: Overwrite the name of the port
        """
        _port = port.copy()
        if name is not None:
            _port.name = name
        if self.get_all().get(_port.name, None) is not None:
            raise ValueError("Port hase already been added to this cell")
        self._ports.append(_port)

    @overload
    def create_port(
        self,
        *,
        name: str,
        trans: kdb.Trans,
        width: int,
        layer: int,
        port_type: str = "optical",
    ) -> Port:
        ...

    @overload
    def create_port(
        self,
        *,
        name: str,
        width: int,
        layer: int,
        position: tuple[int, int],
        angle: int,
        port_type: str = "optical",
    ) -> Port:
        ...

    def create_port(
        self,
        *,
        name: str,
        width: int,
        layer: int,
        port_type: str = "optical",
        trans: Optional[kdb.Trans] = None,
        position: Optional[tuple[int, int]] = None,
        angle: Optional[int] = None,
        mirror_x: bool = False,
    ) -> Port:
        """Create a new port in the list"""

        if trans is not None:
            port = Port(
                name=name, trans=trans, width=width, layer=layer, port_type=port_type
            )
        elif angle is not None and position is not None:
            port = Port(
                name=name,
                width=width,
                layer=layer,
                port_type=port_type,
                angle=angle,
                position=position,
                mirror_x=mirror_x,
            )
        else:
            raise ValueError(
                f"You need to define trans {trans} or angle {angle} and position {position}"
            )

        self._ports.append(port)
        return port

    def get_all(self) -> dict[str, Port]:
        """Get all ports in a dictionary with names as keys"""
        return {v.name: v for v in self._ports}

    def __getitem__(self, key: str) -> Port:
        """Get a specific port by name"""
        try:
            return next(filter(lambda port: port.name == key, self._ports))
        except StopIteration:
            raise ValueError(
                f"{key} is not a port. Available ports: {[v.name for v in self._ports]}"
            )

    def hash(self) -> bytes:
        """Get a hash of the port to compare"""
        h = sha3_512()
        for port in sorted(
            sorted(self._ports, key=lambda port: port.name), key=lambda port: hash(port)
        ):
            h.update(port.name.encode("UTF-8"))
            h.update(port.trans.hash().to_bytes(8, "big"))
            if port.int_based():
                h.update(port.width.to_bytes(8, "big"))
            else:
                h.update(struct.pack("f", port.width))
            h.update(port.port_type.encode("UTF-8"))

        return h.digest()

    def __repr__(self) -> str:
        return repr({v.name: v for v in self._ports})

    @classmethod
    def to_yaml(cls, representer, node):  # type: ignore[no-untyped-def]
        return representer.represent_sequence(
            cls.yaml_tag,
            node._ports,
        )

    @classmethod
    def from_yaml(cls: "Type[Ports]", constructor: Any, node: Any) -> "Ports":
        return cls(constructor.construct_sequence(node))


class CplxPorts:
    """A list of ports. It is not a traditional dictionary. Elements can be retrieved as in a tradional dictionary. But to keep tabs on names etc, the ports are stored as a list

    Attributes:
        _ports: Internal storage of the ports. Normally ports should be retrieved with :py:func:`__getitem__` or with :py:func:`~get_all`
    """

    yaml_tag = "!CplxPorts"

    def __init__(self, ports: Iterable[DCplxPort] = []) -> None:
        """Constructor"""
        self._ports = list(ports)
        self.complex = True

    def copy(self) -> "CplxPorts":
        """Get a copy of each port"""
        return CplxPorts([p.copy() for p in self._ports])

    def contains(self, port: Port) -> bool:
        """Check whether a port is already in the list"""
        return port.hash() in [v.hash() for v in self._ports]

    def __iter__(self) -> Iterator[DCplxPort]:
        yield from self._ports

    def each(self) -> Iterator[DCplxPort]:
        return self.__iter__()

    def add_port(self, port: DCplxPort, name: Optional[str] = None) -> None:
        """Add a port object

        Args:
            port: The port to add
            name: Overwrite the name of the port
        """
        _port = port.copy()
        if name is not None:
            _port.name = name
        if self.get_all().get(_port.name, None) is not None:
            raise ValueError("Port hase already been added to this cell")
        self._ports.append(_port)

    @overload
    def create_port(
        self,
        *,
        name: str,
        trans: kdb.DCplxTrans,
        width: float,
        layer: int,
        port_type: str = "optical",
    ) -> DCplxPort:
        ...

    @overload
    def create_port(
        self,
        *,
        name: str,
        width: float,
        layer: int,
        position: tuple[float, float],
        angle: float,
        port_type: str = "optical",
    ) -> DCplxPort:
        ...

    def create_port(
        self,
        *,
        name: str,
        width: float,
        layer: int,
        port_type: str = "optical",
        trans: Optional[kdb.DCplxTrans] = None,
        position: Optional[tuple[float, float]] = None,
        angle: Optional[float] = None,
        mirror_x: bool = False,
    ) -> DCplxPort:
        """Create a new port in the list"""

        if trans is not None:
            port = DCplxPort(
                name=name, trans=trans, width=width, layer=layer, port_type=port_type
            )
        elif angle is not None and position is not None:
            port = DCplxPort(
                name=name,
                width=width,
                layer=layer,
                port_type=port_type,
                angle=angle,
                position=position,
                mirror_x=mirror_x,
            )
        else:
            raise ValueError(
                f"You need to define trans {trans} or angle {angle} and position {position}"
            )

        self._ports.append(port)
        return port

    def get_all(self) -> dict[str, DCplxPort]:
        """Get all ports in a dictionary with names as keys"""
        return {v.name: v for v in self._ports}

    def __getitem__(self, key: str) -> DCplxPort:
        """Get a specific port by name"""
        try:
            return next(filter(lambda port: port.name == key, self._ports))
        except StopIteration:
            raise ValueError(
                f"{key} is not a port. Available ports: {[v.name for v in self._ports]}"
            )

    def hash(self) -> bytes:
        """Get a hash of the port to compare"""
        h = sha3_512()
        for port in sorted(
            sorted(self._ports, key=lambda port: port.name), key=lambda port: hash(port)
        ):
            h.update(port.name.encode("UTF-8"))
            h.update(port.trans.hash().to_bytes(8, "big"))
            h.update(struct.pack("f", port.width))
            h.update(port.port_type.encode("UTF-8"))
            h.update(port.port_type.encode("UTF-8"))

        return h.digest()

    def __repr__(self) -> str:
        return repr({v.name: v for v in self._ports})

    @classmethod
    def to_yaml(cls, representer, node):  # type: ignore[no-untyped-def]
        return representer.represent_sequence(
            cls.yaml_tag,
            node._ports,
        )

    @classmethod
    def from_yaml(cls: "Type[CplxPorts]", constructor: Any, node: Any) -> "CplxPorts":
        return cls(constructor.construct_sequence(node))


class InstancePorts:
    def __init__(self, instance: Instance) -> None:
        self.cell_ports = instance.cell.ports
        self.instance = instance

    def __getitem__(self, key: str) -> Port | DCplxPort:
        p = self.cell_ports[key]
        return (
            p.copy_cplx(
                trans=self.instance.instance.dcplx_trans,
                dbu=self.instance.cell.klib.dbu,
            )
            if (
                self.instance.instance.is_complex()
                or p.complex()
                or not p.int_based()
                or self.instance.cell.complex
            )
            else p.copy(trans=self.instance.trans)  # type: ignore[arg-type]
        )

    def __iter__(self) -> Iterator[Port | DCplxPort]:
        return (self[port.name] for port in self.cell_ports)

    def __repr__(self) -> str:
        return repr({v: self.__getitem__(v) for v in self.cell_ports.get_all().keys()})

    def get_all(self) -> dict[str, Port | DCplxPort]:
        return {v: self.__getitem__(v) for v in self.cell_ports.get_all().keys()}

    def copy(self) -> Ports | CplxPorts:
        if (
            not self.instance.instance.is_complex()
            and not self.instance.cell.ports.complex
            and not self.instance.cell.complex
        ):
            return Ports(
                [
                    port.copy(trans=self.instance.trans)  # type: ignore[arg-type, misc]
                    for port in self.cell_ports._ports
                ]
            )
        else:
            return CplxPorts(
                [
                    port.copy_cplx(
                        trans=self.instance.cplx_dtrans, dbu=self.instance.cell.klib.dbu
                    )
                    for port in self.cell_ports._ports
                ]
            )


@overload
def autocell(_func: Callable[KCellParams, KCell], /) -> Callable[KCellParams, KCell]:
    ...


@overload
def autocell(
    *,
    set_settings: bool = True,
    set_name: bool = True,
) -> Callable[[Callable[KCellParams, KCell]], Callable[KCellParams, KCell]]:
    ...


@logger.catch
def autocell(
    _func: Optional[Callable[KCellParams, KCell]] = None,
    /,
    *,
    set_settings: bool = True,
    set_name: bool = True,
) -> (
    Callable[KCellParams, KCell]
    | Callable[[Callable[KCellParams, KCell]], Callable[KCellParams, KCell]]
):
    """Decorator to cache and auto name the celll. This will use :py:func:`functools.cache` to cache the function call.
    Additionally, if enabled this will set the name and from the args/kwargs of the function and also paste them into a settings dictionary of the :py:class:`~KCell`

    Args:
        set_settings: Copy the args & kwargs into the settings dictionary
        set_name: Auto create the name of the cell to the functionname plus a string created from the args/kwargs
        maxsize: maximum size of cache, cell parameter sets will be evicted if the cell function is called with more different
        parameter sets than there are spaces in the cache, in case there are cell calls with existing parameter set calls
    """

    def decorator_autocell(
        f: Callable[KCellParams, KCell]
    ) -> Callable[KCellParams, KCell]:
        sig = signature(f)

        # previously was a KCellCache, but dict should do for most case
        cache: dict[int, Any] = {}

        @functools.wraps(f)
        def wrapper_autocell(
            *args: KCellParams.args, **kwargs: KCellParams.kwargs
        ) -> KCell:
            params: dict[str, KCellParams.args] = {
                p.name: p.default for k, p in sig.parameters.items()
            }
            arg_par = list(sig.parameters.items())[: len(args)]
            for i, (k, v) in enumerate(arg_par):
                params[k] = args[i]
            params.update(kwargs)

            for key, value in params.items():
                if isinstance(value, dict):
                    params[key] = dict_to_frozen_set(value)

            @cachetools.cached(cache=cache)
            @functools.wraps(f)
            def wrapped_cell(
                **params: KCellParams.args,
            ) -> KCell:
                for key, value in params.items():
                    if isinstance(value, frozenset):
                        params[key] = frozenset_to_dict(value)
                cell = f(**params)
                if cell._locked:
                    cell = cell.dup()
                if set_name:
                    name = get_component_name(f.__name__, **params)
                    cell.name = name
                if set_settings:
                    cell.settings.update(params)

                i = 0
                for name, setting in cell.settings.items():
                    while cell.property(i) is not None:
                        i += 1
                    if isinstance(setting, KCell):
                        cell.set_property(i, f"{name}: {setting.name}")
                    else:
                        cell.set_property(i, f"{name}: {str(setting)}")
                    i += 1
                cell._locked = True
                return cell

            return wrapped_cell(**params)

        return wrapper_autocell

    return decorator_autocell if _func is None else decorator_autocell(_func)


def dict_to_frozen_set(d: dict[str, Any]) -> frozenset[tuple[str, Any]]:
    return frozenset(d.items())


def frozenset_to_dict(fs: frozenset[tuple[str, Hashable]]) -> dict[str, Hashable]:
    return dict(fs)


def cell(
    _func: Optional[Callable[..., KCell]] = None,
    *,
    set_settings: bool = True,
    maxsize: int = 512,
) -> (
    Callable[KCellParams, KCell]
    | Callable[[Callable[KCellParams, KCell]], Callable[KCellParams, KCell]]
):
    """Convenience alias for :py:func:`~autocell` with `(set_name=False)`"""
    if _func is None:
        return autocell(set_settings=set_settings, set_name=False)
    else:
        return autocell(_func)


def dict2name(prefix: Optional[str] = None, **kwargs: dict[str, Any]) -> str:
    """returns name from a dict"""
    label = [prefix] if prefix else []
    for key, value in kwargs.items():
        key = join_first_letters(key)
        label += [f"{key.upper()}{clean_value(value)}"]
    _label = "_".join(label)
    return clean_name(_label)


def get_component_name(component_type: str, **kwargs: dict[str, Any]) -> str:
    name = component_type

    if kwargs:
        name += f"_{dict2name(None, **kwargs)}"

    return name


def join_first_letters(name: str) -> str:
    """join the first letter of a name separated with underscores (taper_length -> TL)"""
    return "".join([x[0] for x in name.split("_") if x])


def clean_value(
    value: float | np.float64 | dict[Any, Any] | KCell | Callable[..., Any]
) -> str:
    """returns more readable value (integer)
    if number is < 1:
        returns number units in nm (integer)
    """

    try:
        if isinstance(value, int):  # integer
            return str(value)
        elif type(value) in [float, np.float64]:  # float
            return f"{value:.4f}".replace(".", "p").rstrip("0").rstrip("p")
        elif isinstance(value, list):
            return "_".join(clean_value(v) for v in value)
        elif isinstance(value, tuple):
            return "_".join(clean_value(v) for v in value)
        elif isinstance(value, dict):
            return dict2name(**value)
        elif hasattr(value, "name"):
            return clean_name(value.name)
        elif callable(value):
            return str(value.__name__)
        else:
            return clean_name(str(value))
    except TypeError:  # use the __str__ method
        return clean_name(str(value))


def clean_name(name: str) -> str:
    r"""Ensures that gds cells are composed of [a-zA-Z0-9_\-]::

    FIXME: only a few characters are currently replaced.
        This function has been updated only on case-by-case basis
    """
    replace_map = {
        "=": "",
        ",": "_",
        ")": "",
        "(": "",
        "-": "m",
        ".": "p",
        ":": "_",
        "[": "",
        "]": "",
        " ": "_",
    }
    for k, v in list(replace_map.items()):
        name = name.replace(k, v)
    return name


DEFAULT_TRANS: dict[str, Union[str, int, float, dict[str, Union[str, int, float]]]] = {
    "x": "E",
    "y": "S",
    "x0": "W",
    "y0": "S",
    "margin": {
        "x": 10000,
        "y": 10000,
        "x0": 0,
        "y0": 0,
    },
    "ref": -2,
}


def update_default_trans(
    new_trans: dict[str, Union[str, int, float, dict[str, Union[str, int, float]]]]
) -> None:
    DEFAULT_TRANS.update(new_trans)


def show(
    gds: str | KCell | CplxKCell | Path,
    keep_position: bool = True,
    save_options: kdb.SaveLayoutOptions = default_save(),
) -> None:
    """Show GDS in klayout"""

    delete = False

    if isinstance(gds, (KCell, CplxKCell)):
        _mf = "stdin" if mf == "<stdin>" else mf
        dirpath = Path(gettempdir())
        tf = Path(gettempdir()) / Path(_mf).with_suffix(".gds")
        tf.parent.mkdir(parents=True, exist_ok=True)
        gds.write(str(tf), save_options)
        gds_file = tf
        # delete = True
    elif isinstance(gds, (str, Path)):
        gds_file = Path(gds)
    else:
        raise NotImplementedError(f"unknown type {type(gds)} for streaming to KLayout")

    if not gds_file.is_file():
        raise ValueError(f"{gds_file} is not a File")
    data_dict = {
        "gds": str(gds_file),
        "keep_position": keep_position,
    }
    data = json.dumps(data_dict)
    try:
        conn = socket.create_connection(("127.0.0.1", 8082), timeout=0.5)
        data = data + "\n"
        enc_data = data.encode()  # if hasattr(data, "encode") else data
        conn.sendall(enc_data)
        conn.settimeout(5)
    except OSError:
        logger.warning("Could not connect to klive server")
    else:
        msg = ""
        try:
            msg = conn.recv(1024).decode("utf-8")
            logger.info(f"Message from klive: {msg}")
        except OSError:
            logger.warning("klive didn't send data, closing")
        finally:
            conn.close()

    if delete:
        Path(gds_file).unlink()


__all__ = [
    "KCell",
    "Instance",
    "Port",
    "Ports",
    "autocell",
    "cell",
    "klib",
    "KLib",
    "default_save",
    "ICplxPort",
    "DCplxPort",
    "DPort",
    "LayerEnum",
]<|MERGE_RESOLUTION|>--- conflicted
+++ resolved
@@ -1657,21 +1657,10 @@
         show(self)
 
     def _ipython_display_(self) -> None:
-<<<<<<< HEAD
-        from threading import Thread
-
-        from IPython.display import Image, display  # type: ignore
-
-        from .widgets.interactive import LayoutWidget
-
-        lw = LayoutWidget(cell=self)
-        display(lw.widget)  # type: ignore
-=======
         """Display a cell in a Jupyter Cell when it is passed as a last argument alone"""
         from .widgets.interactive import display_kcell
 
         display_kcell(self)
->>>>>>> 09def7ef
 
 
 class CplxKCell(ABCKCell[DCplxPort]):
