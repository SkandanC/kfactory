--- conflicted
+++ resolved
@@ -123,73 +123,5 @@
     zmin: float
     material: str | None = None
     sidewall_angle: float = 0
-<<<<<<< HEAD
-    z_to_bias: Optional[Tuple[List[float], List[float]]] = None
-    info: Dict[str, Any] = {}
-
-class LayerStack(BaseModel):
-    """For simulation and 3D rendering.
-
-    Parameters:
-        layers: dict of layer_levels.
-    """
-
-    layers: Optional[Dict[str, LayerLevel]] = Field(default_factory=dict)
-
-    def __init__(self, **data: Any):
-        """Add LayerLevels automatically for subclassed LayerStacks."""
-        super().__init__(**data)
-
-        for field in self.dict():
-            val = getattr(self, field)
-            if isinstance(val, LayerLevel):
-                self.layers[field] = val
-
-    def get_layer_to_thickness(self) -> Dict[Tuple[int, int], float]:
-        """Returns layer tuple to thickness (um)."""
-        return {
-            level.layer: level.thickness
-            for level in self.layers.values()
-            if level.thickness
-        }
-
-    def get_layer_to_zmin(self) -> Dict[Tuple[int, int], float]:
-        """Returns layer tuple to z min position (um)."""
-        return {
-            level.layer: level.zmin for level in self.layers.values() if level.thickness
-        }
-
-    def get_layer_to_material(self) -> Dict[Tuple[int, int], str]:
-        """Returns layer tuple to material name."""
-        return {
-            level.layer: level.material
-            for level in self.layers.values()
-            if level.thickness
-        }
-
-    def get_layer_to_sidewall_angle(self) -> Dict[Tuple[int, int], str]:
-        """Returns layer tuple to material name."""
-        return {
-            level.layer: level.sidewall_angle
-            for level in self.layers.values()
-            if level.thickness
-        }
-
-    def get_layer_to_info(self) -> Dict[Tuple[int, int], Dict]:
-        """Returns layer tuple to info dict."""
-        return {level.layer: level.info for level in self.layers.values()}
-
-    def to_dict(self) -> Dict[str, Dict[str, Any]]:
-        return {level_name: dict(level) for level_name, level in self.layers.items()}
-
-    def __getitem__(self, key) -> LayerLevel:
-        """Access layer stack elements."""
-        if key not in self.layers:
-            layers = list(self.layers.keys())
-            raise ValueError(f"{key!r} not in {layers}")
-
-        return self.layers[key]
-=======
     z_to_bias: tuple[list[float], list[float]] | None = None
-    info: dict[str, Any] = {}
->>>>>>> c1da918b
+    info: dict[str, Any] = {}