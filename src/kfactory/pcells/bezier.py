from typing import Optional, Sequence

import numpy as np
import numpy.typing as nty
from scipy.special import binom  # type: ignore[import]

from .. import KCell, LayerEnum, autocell, kdb
from ..pdk import _ACTIVE_PDK
from ..utils import Enclosure

__all__ = ["bend_s"]


def bezier_curve(
    t: nty.NDArray[np.float64],
    control_points: Sequence[tuple[np.float64 | float, np.float64 | float]],
) -> list[kdb.DPoint]:
    xs = np.zeros(t.shape, dtype=np.float64)
    ys = np.zeros(t.shape, dtype=np.float64)
    n = len(control_points) - 1
    for k in range(n + 1):
        ank = binom(n, k) * (1 - t) ** (n - k) * t**k
        xs += ank * control_points[k][0]
        ys += ank * control_points[k][1]

    return [kdb.DPoint(float(x), float(y)) for x, y in zip(xs, ys)]


@autocell
def bend_s(
    width: float,
    height: float,
    length: float,
    layer: int | LayerEnum,
    nb_points: int = 99,
    t_start: float = 0,
    t_stop: float = 1,
    enclosure: Optional[Enclosure] = None,
) -> KCell:
    c = KCell()
    l, h = length, height
    pts = bezier_curve(
        control_points=[(0.0, 0.0), (l / 2, 0.0), (l / 2, h), (l, h)],
        t=np.linspace(t_start, t_stop, nb_points),
    )

    if enclosure is None:
        enclosure = Enclosure()

<<<<<<< HEAD
    enclosure.extrude_path(
        c, path=pts, main_layer=layer, width=width, start_angle=0, end_angle=0
    )
    # extrude_path(c, layer, pts, width, enclosure, start_angle=180, end_angle=0)
=======
    enclosure.extrude_path(c, path=pts, main_layer=layer, width=width)
>>>>>>> 1cd51ca0

    c.create_port(
        name="W0",
        width=int(width / c.klib.dbu),
        trans=kdb.Trans(2, True, 0, 0),
        layer=layer,
        port_type="optical",
    )
    c.create_port(
        name="E0",
        width=int(width / c.klib.dbu),
        trans=kdb.Trans(
            0, False, c.bbox().right, c.bbox().top - int(width / c.klib.dbu) // 2
        ),
        layer=layer,
        port_type="optical",
    )

    c.info["sim"] = "FDTD"
    return c<|MERGE_RESOLUTION|>--- conflicted
+++ resolved
@@ -47,14 +47,7 @@
     if enclosure is None:
         enclosure = Enclosure()
 
-<<<<<<< HEAD
-    enclosure.extrude_path(
-        c, path=pts, main_layer=layer, width=width, start_angle=0, end_angle=0
-    )
-    # extrude_path(c, layer, pts, width, enclosure, start_angle=180, end_angle=0)
-=======
     enclosure.extrude_path(c, path=pts, main_layer=layer, width=width)
->>>>>>> 1cd51ca0
 
     c.create_port(
         name="W0",
